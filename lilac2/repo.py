--- conflicted
+++ resolved
@@ -338,11 +338,7 @@
       if not isinstance(exc, Exception):
         raise
       self.send_error_report(name, exc=exc,
-<<<<<<< HEAD
                              subject=_('Loading lilac.py for package %s face error'))
-=======
-                             subject='为软件包 %s 载入 lilac.yaml 时失败')
->>>>>>> e8b23aff
       build_logger_old.error('%s failed', name)
       build_logger.exception('lilac.yaml error', pkgbase = name, exc_info=exc_info)
 
