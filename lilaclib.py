--- conflicted
+++ resolved
@@ -39,15 +39,12 @@
 
 # to be override
 AUR_REPO_DIR = '/tmp'
-<<<<<<< HEAD
 mailtag = 'lilac'
-=======
 
 def smtp_connect():
   s = smtplib.SMTP()
   s.connect()
   return s
->>>>>>> a2a0875e
 
 def send_error_report(name, *, msg=None, exc=None, subject=None):
   # exc_info used as such needs Python 3.5+
